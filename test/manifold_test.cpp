// Copyright 2021 The Manifold Authors.
//
// Licensed under the Apache License, Version 2.0 (the "License");
// you may not use this file except in compliance with the License.
// You may obtain a copy of the License at
//
//      http://www.apache.org/licenses/LICENSE-2.0
//
// Unless required by applicable law or agreed to in writing, software
// distributed under the License is distributed on an "AS IS" BASIS,
// WITHOUT WARRANTIES OR CONDITIONS OF ANY KIND, either express or implied.
// See the License for the specific language governing permissions and
// limitations under the License.

#include "manifold.h"

#include <algorithm>

#include "cross_section.h"
#include "samples.h"
#include "test.h"
#include "tri_dist.h"

#ifdef MANIFOLD_EXPORT
#include "meshIO.h"
#endif

namespace {

using namespace manifold;

template <typename T>
int NumUnique(const std::vector<T>& in) {
  std::set<int> unique;
  for (const T& v : in) {
    unique.emplace(v);
  }
  return unique.size();
}

}  // namespace

/**
 * This tests that turning a mesh into a manifold and returning it to a mesh
 * produces a consistent result.
 */
TEST(Manifold, GetMesh) {
  Manifold manifold = Manifold::Sphere(1);
  Mesh mesh_out = manifold.GetMesh();
  Manifold manifold2(mesh_out);
  Mesh mesh_out2 = manifold2.GetMesh();
  Identical(mesh_out, mesh_out2);
}

TEST(Manifold, GetMeshGL) {
  Manifold manifold = Manifold::Sphere(1);
  Mesh mesh_out = manifold.GetMesh();
  MeshGL meshGL_out = manifold.GetMeshGL();
  ASSERT_EQ(meshGL_out.NumVert(), mesh_out.vertPos.size());
  ASSERT_EQ(meshGL_out.NumTri(), mesh_out.triVerts.size());
  for (int i = 0; i < meshGL_out.NumVert(); ++i) {
    for (const int j : {0, 1, 2}) {
      ASSERT_EQ(meshGL_out.vertProperties[3 * i + j], mesh_out.vertPos[i][j]);
    }
  }
  for (int i = 0; i < meshGL_out.NumTri(); ++i) {
    for (const int j : {0, 1, 2})
      ASSERT_EQ(meshGL_out.triVerts[3 * i + j], mesh_out.triVerts[i][j]);
  }
}

TEST(Manifold, Empty) {
  Mesh emptyMesh;
  Manifold empty(emptyMesh);

  EXPECT_TRUE(empty.IsEmpty());
  EXPECT_EQ(empty.Status(), Manifold::Error::NoError);
}

TEST(Manifold, ValidInput) {
  std::vector<float> propTol = {0.1, 0.2};
  MeshGL tetGL = TetGL();
  Manifold tet(tetGL, propTol);
  EXPECT_FALSE(tet.IsEmpty());
  EXPECT_EQ(tet.Status(), Manifold::Error::NoError);
}

TEST(Manifold, InvalidInput1) {
  Mesh in = Tet();
  in.vertPos[2][1] = NAN;
  Manifold tet(in);
  EXPECT_TRUE(tet.IsEmpty());
  EXPECT_EQ(tet.Status(), Manifold::Error::NonFiniteVertex);
}

TEST(Manifold, InvalidInput2) {
  Mesh in = Tet();
  std::swap(in.triVerts[2][1], in.triVerts[2][2]);
  Manifold tet(in);
  EXPECT_TRUE(tet.IsEmpty());
  EXPECT_EQ(tet.Status(), Manifold::Error::NotManifold);
}

TEST(Manifold, InvalidInput3) {
  Mesh in = Tet();
  for (glm::ivec3& tri : in.triVerts) {
    for (int i : {0, 1, 2}) {
      if (tri[i] == 2) tri[i] = -2;
    }
  }
  Manifold tet(in);
  EXPECT_TRUE(tet.IsEmpty());
  EXPECT_EQ(tet.Status(), Manifold::Error::VertexOutOfBounds);
}

TEST(Manifold, InvalidInput4) {
  Mesh in = Tet();
  for (glm::ivec3& tri : in.triVerts) {
    for (int i : {0, 1, 2}) {
      if (tri[i] == 2) tri[i] = 4;
    }
  }
  Manifold tet(in);
  EXPECT_TRUE(tet.IsEmpty());
  EXPECT_EQ(tet.Status(), Manifold::Error::VertexOutOfBounds);
}

TEST(Manifold, InvalidInput5) {
  MeshGL tetGL = TetGL();
  tetGL.mergeFromVert[tetGL.mergeFromVert.size() - 1] = 7;
  Manifold tet(tetGL);
  EXPECT_TRUE(tet.IsEmpty());
  EXPECT_EQ(tet.Status(), Manifold::Error::MergeIndexOutOfBounds);
}

TEST(Manifold, InvalidInput7) {
  MeshGL tetGL = TetGL();
  tetGL.triVerts[tetGL.triVerts.size() - 1] = 7;
  Manifold tet(tetGL);
  EXPECT_TRUE(tet.IsEmpty());
  EXPECT_EQ(tet.Status(), Manifold::Error::VertexOutOfBounds);
}

/**
 * ExpectMeshes performs a decomposition, so this test ensures that compose and
 * decompose are inverse operations.
 */
TEST(Manifold, Decompose) {
  std::vector<Manifold> manifoldList;
  manifoldList.emplace_back(Manifold::Tetrahedron());
  manifoldList.emplace_back(Manifold::Cube());
  manifoldList.emplace_back(Manifold::Sphere(1, 4));
  Manifold manifolds = Manifold::Compose(manifoldList);

  ExpectMeshes(manifolds, {{8, 12}, {6, 8}, {4, 4}});

  std::vector<MeshGL> input;

  for (const Manifold& manifold : manifoldList) {
    EXPECT_GE(manifold.OriginalID(), 0);
    input.emplace_back(manifold.GetMeshGL());
  }

  RelatedGL(manifolds, input);
}

/**
 * These tests check the various manifold constructors.
 */
TEST(Manifold, Sphere) {
  int n = 25;
  Manifold sphere = Manifold::Sphere(1.0f, 4 * n);
  EXPECT_EQ(sphere.NumTri(), n * n * 8);
}

TEST(Manifold, Normals) {
  Mesh cube = Manifold::Cube(glm::vec3(1), true).GetMesh();
  const int nVert = cube.vertPos.size();
  for (int i = 0; i < nVert; ++i) {
    glm::vec3 v = glm::normalize(cube.vertPos[i]);
    glm::vec3& n = cube.vertNormal[i];
    EXPECT_FLOAT_EQ(v.x, n.x);
    EXPECT_FLOAT_EQ(v.y, n.y);
    EXPECT_FLOAT_EQ(v.z, n.z);
  }
}

TEST(Manifold, Extrude) {
  Polygons polys = SquareHole();
  Manifold donut = Manifold::Extrude(polys, 1.0f, 3);
  EXPECT_EQ(donut.Genus(), 1);
  auto prop = donut.GetProperties();
  EXPECT_FLOAT_EQ(prop.volume, 12.0f);
  EXPECT_FLOAT_EQ(prop.surfaceArea, 48.0f);
}

TEST(Manifold, ExtrudeCone) {
  Polygons polys = SquareHole();
  Manifold donut = Manifold::Extrude(polys, 1.0f, 0, 0, glm::vec2(0.0f));
  EXPECT_EQ(donut.Genus(), 0);
  EXPECT_FLOAT_EQ(donut.GetProperties().volume, 4.0f);
}

Polygons RotatePolygons(Polygons polys, const int index) {
  Polygons rotatedPolys;
  for (auto& polygon : polys) {
    auto rotatedPolygon = polygon;
    std::rotate(rotatedPolygon.begin(), rotatedPolygon.begin() + index,
                rotatedPolygon.end());
    rotatedPolys.push_back(rotatedPolygon);
  }
  return rotatedPolys;
}

TEST(Manifold, Revolve) {
  Polygons polys = SquareHole();
  Manifold vug;
  for (int i = 0; i < polys[0].size(); i++) {
    Polygons rotatedPolys = RotatePolygons(polys, i);
    vug = Manifold::Revolve(rotatedPolys, 48);
    EXPECT_EQ(vug.Genus(), -1);
    auto prop = vug.GetProperties();
    EXPECT_NEAR(prop.volume, 14.0f * glm::pi<float>(), 0.2f);
    EXPECT_NEAR(prop.surfaceArea, 30.0f * glm::pi<float>(), 0.2f);
  }
}

TEST(Manifold, Revolve2) {
  Polygons polys = SquareHole(2.0f);
  Manifold donutHole = Manifold::Revolve(polys, 48);
  EXPECT_EQ(donutHole.Genus(), 0);
  auto prop = donutHole.GetProperties();
  EXPECT_NEAR(prop.volume, 48.0f * glm::pi<float>(), 1.0f);
  EXPECT_NEAR(prop.surfaceArea, 96.0f * glm::pi<float>(), 1.0f);
}

TEST(Manifold, Revolve3) {
  CrossSection circle = CrossSection::Circle(1, 32);
  Manifold sphere = Manifold::Revolve(circle, 32);
  auto prop = sphere.GetProperties();
  EXPECT_NEAR(prop.volume, 4.0f / 3.0f * glm::pi<float>(), 0.1);
  EXPECT_NEAR(prop.surfaceArea, 4 * glm::pi<float>(), 0.15);
}

TEST(Manifold, PartialRevolveOnYAxis) {
  Polygons polys = SquareHole(2.0f);
  Polygons offsetPolys = SquareHole(10.0f);

  Manifold revolute;
  for (int i = 0; i < polys[0].size(); i++) {
    Polygons rotatedPolys = RotatePolygons(polys, i);
    revolute = Manifold::Revolve(rotatedPolys, 48, 180);
    EXPECT_EQ(revolute.Genus(), 1);
    auto prop = revolute.GetProperties();
    EXPECT_NEAR(prop.volume, 24.0f * glm::pi<float>(), 1.0f);
    EXPECT_NEAR(
        prop.surfaceArea,
        48.0f * glm::pi<float>() + 4.0f * 4.0f * 2.0f - 2.0f * 2.0f * 2.0f,
        1.0f);
  }
}

TEST(Manifold, PartialRevolveOffset) {
  Polygons polys = SquareHole(10.0f);

  Manifold revolute;
  for (int i = 0; i < polys[0].size(); i++) {
    Polygons rotatedPolys = RotatePolygons(polys, i);
    revolute = Manifold::Revolve(rotatedPolys, 48, 180);
    auto prop = revolute.GetProperties();
    EXPECT_EQ(revolute.Genus(), 1);
    EXPECT_NEAR(prop.surfaceArea, 777.0f, 1.0f);
    EXPECT_NEAR(prop.volume, 376.0f, 1.0f);
  }
}

TEST(Manifold, Warp) {
  CrossSection square = CrossSection::Square({1, 1});
  Manifold shape = Manifold::Extrude(square, 2, 10).Warp([](glm::vec3& v) {
    v.x += v.z * v.z;
  });
  auto propBefore = shape.GetProperties();

  Manifold simplified = Manifold::Compose({shape});
  auto propAfter = simplified.GetProperties();

  EXPECT_NEAR(propBefore.volume, propAfter.volume, 0.0001);
  EXPECT_NEAR(propBefore.surfaceArea, propAfter.surfaceArea, 0.0001);
  EXPECT_NEAR(propBefore.volume, 2, 0.0001);
}

TEST(Manifold, Warp2) {
  CrossSection circle =
      CrossSection::Circle(5, 20).Translate(glm::vec2(10.0, 10.0));

  Manifold shape = Manifold::Extrude(circle, 2, 10).Warp([](glm::vec3& v) {
    int nSegments = 10;
    double angleStep = 2.0 / 3.0 * glm::pi<float>() / nSegments;
    int zIndex = nSegments - 1 - std::round(v.z);
    double angle = zIndex * angleStep;
    v.z = v.y;
    v.y = v.x * sin(angle);
    v.x = v.x * cos(angle);
  });

  auto propBefore = shape.GetProperties();

  Manifold simplified = Manifold::Compose({shape});
  auto propAfter = simplified.GetProperties();

  EXPECT_NEAR(propBefore.volume, propAfter.volume, 0.0001);
  EXPECT_NEAR(propBefore.surfaceArea, propAfter.surfaceArea, 0.0001);
  EXPECT_NEAR(propBefore.volume, 321, 1);
}

TEST(Manifold, WarpBatch) {
  Manifold shape1 =
      Manifold::Cube({2, 3, 4}).Warp([](glm::vec3& v) { v.x += v.z * v.z; });
  auto prop1 = shape1.GetProperties();

  Manifold shape2 =
      Manifold::Cube({2, 3, 4}).WarpBatch([](VecView<glm::vec3> vecs) {
        for (glm::vec3& v : vecs) {
          v.x += v.z * v.z;
        }
      });
  auto prop2 = shape2.GetProperties();

  EXPECT_EQ(prop1.volume, prop2.volume);
  EXPECT_EQ(prop1.surfaceArea, prop2.surfaceArea);
}

TEST(Manifold, Smooth) {
  Manifold tet = Manifold::Tetrahedron();
  Manifold smooth = Manifold::Smooth(tet.GetMesh());
  int n = 100;
  smooth = smooth.Refine(n);
  ExpectMeshes(smooth, {{2 * n * n + 2, 4 * n * n}});
  auto prop = smooth.GetProperties();
  EXPECT_NEAR(prop.volume, 17.38, 0.1);
  EXPECT_NEAR(prop.surfaceArea, 33.38, 0.1);

#ifdef MANIFOLD_EXPORT
  if (options.exportModels) ExportMesh("smoothTet.glb", smooth.GetMesh(), {});
#endif
}

TEST(Manifold, SmoothFlat) {
  Manifold cone = Manifold::Cylinder(5, 10, 5).SmoothOut().CalculateNormals(0);
  Manifold smooth = cone.RefineToLength(0.1);
  auto prop = smooth.GetProperties();
  EXPECT_NEAR(prop.volume, 1157, 1);
  EXPECT_NEAR(prop.surfaceArea, 779, 1);

#ifdef MANIFOLD_EXPORT
  ExportOptions options2;
  options2.faceted = false;
  options2.mat.normalChannels = {3, 4, 5};
  if (options.exportModels)
    ExportMesh("smoothCone.glb", smooth.GetMeshGL(), options2);
#endif
}

TEST(Manifold, Smooth2Length) {
  Manifold cone = Manifold::Extrude(
      CrossSection::Circle(10, 10).Translate({10, 0}), 2, 0, 0, {0, 0});
  cone += cone.Scale({1, 1, -5});
  Manifold smooth = Manifold::Smooth(cone.GetMesh());
  smooth = smooth.RefineToLength(0.1);
  ExpectMeshes(smooth, {{85250, 170496}});
  auto prop = smooth.GetProperties();
  EXPECT_NEAR(prop.volume, 4688, 1);
  EXPECT_NEAR(prop.surfaceArea, 1369, 1);

#ifdef MANIFOLD_EXPORT
  if (options.exportModels) ExportMesh("smoothCones.glb", smooth.GetMesh(), {});
#endif
}

TEST(Manifold, SmoothSphere) {
  int n[5] = {4, 8, 16, 32, 64};
  float precision[5] = {0.04, 0.003, 0.003, 0.0005, 0.00006};
  for (int i = 0; i < 5; ++i) {
    Manifold sphere = Manifold::Sphere(1, n[i]);
    // Refine(odd) puts a center point in the triangle, which is the worst case.
    Manifold smoothed = Manifold::Smooth(sphere.GetMesh()).Refine(6);
    Mesh out = smoothed.GetMesh();
    auto bounds =
        std::minmax_element(out.vertPos.begin(), out.vertPos.end(),
                            [](const glm::vec3& a, const glm::vec3& b) {
                              return glm::dot(a, a) < glm::dot(b, b);
                            });
    float min = glm::length(*bounds.first);
    float max = glm::length(*bounds.second);
    EXPECT_NEAR(min, 1, precision[i]);
    EXPECT_NEAR(max, 1, precision[i]);
  }
}

TEST(Manifold, SmoothNormals) {
  Manifold cylinder = Manifold::Cylinder(10, 5, 5, 8);
  Manifold out = cylinder.SmoothOut().RefineToLength(0.1);
  Manifold byNormals =
      cylinder.CalculateNormals(0).SmoothByNormals(0).RefineToLength(0.1);
  auto outProp = out.GetProperties();
  auto byNormalsProp = byNormals.GetProperties();
  EXPECT_FLOAT_EQ(outProp.volume, byNormalsProp.volume);
  EXPECT_FLOAT_EQ(outProp.surfaceArea, byNormalsProp.surfaceArea);

#ifdef MANIFOLD_EXPORT
  if (options.exportModels)
    ExportMesh("smoothCylinder.glb", byNormals.GetMesh(), {});
#endif
}

TEST(Manifold, ManualSmooth) {
  // Unit Octahedron
  const Mesh oct = Manifold::Sphere(1, 4).GetMesh();
  Mesh smooth = Manifold::Smooth(oct).GetMesh();
  // Sharpen the edge from vert 4 to 5
  smooth.halfedgeTangent[6] = {0, 0, 0, 1};
  smooth.halfedgeTangent[22] = {0, 0, 0, 1};
  smooth.halfedgeTangent[16] = {0, 0, 0, 1};
  smooth.halfedgeTangent[18] = {0, 0, 0, 1};
  Manifold interp(smooth);
  interp = interp.Refine(100);

  ExpectMeshes(interp, {{40002, 80000}});
  auto prop = interp.GetProperties();
  EXPECT_NEAR(prop.volume, 3.53, 0.01);
  EXPECT_NEAR(prop.surfaceArea, 11.39, 0.01);

#ifdef MANIFOLD_EXPORT
  if (options.exportModels) {
    const Mesh out = interp.GetMesh();
    ExportOptions options;
    options.faceted = false;
    options.mat.roughness = 0.1;

    options.mat.vertColor.resize(interp.NumVert());
    const glm::vec4 red(1, 0, 0, 1);
    const glm::vec4 purple(1, 0, 1, 1);
    for (int tri = 0; tri < interp.NumTri(); ++tri) {
      for (int i : {0, 1, 2}) {
        const glm::vec3& uvw = {0.5, 0.5, 0.0};
        const float alpha = glm::min(uvw[0], glm::min(uvw[1], uvw[2]));
        options.mat.vertColor[out.triVerts[tri][i]] =
            glm::mix(purple, red, glm::smoothstep(0.0f, 0.2f, alpha));
      }
    }
    ExportMesh("sharpenedSphere.glb", out, options);
  }
#endif
}

TEST(Manifold, SmoothMirrored) {
  const Mesh tet = Manifold::Tetrahedron().GetMesh();
  Manifold smooth = Manifold::Smooth(tet);
  Manifold mirror = smooth.Scale({-1, 1, 2}).Refine(10);
  smooth = smooth.Refine(10).Scale({1, 1, 2});

  auto prop0 = smooth.GetProperties();
  auto prop1 = mirror.GetProperties();
  EXPECT_NEAR(prop0.volume, prop1.volume, 0.1);
  EXPECT_NEAR(prop0.surfaceArea, prop1.surfaceArea, 0.1);
}

TEST(Manifold, Csaszar) {
  Manifold csaszar = Manifold::Smooth(Csaszar());
  csaszar = csaszar.Refine(100);
  ExpectMeshes(csaszar, {{70000, 140000}});
  auto prop = csaszar.GetProperties();
  EXPECT_NEAR(prop.volume, 84699, 10);
  EXPECT_NEAR(prop.surfaceArea, 14796, 10);

#ifdef MANIFOLD_EXPORT
  if (options.exportModels) {
    const Mesh out = csaszar.GetMesh();
    ExportOptions options;
    options.faceted = false;
    options.mat.roughness = 0.1;

    options.mat.vertColor.resize(csaszar.NumVert());
    const glm::vec4 blue(0, 0, 1, 1);
    const glm::vec4 yellow(1, 1, 0, 1);
    for (int tri = 0; tri < csaszar.NumTri(); ++tri) {
      for (int i : {0, 1, 2}) {
        const glm::vec3& uvw = {0.5, 0.5, 0.0};
        const float alpha = glm::min(uvw[0], glm::min(uvw[1], uvw[2]));
        options.mat.vertColor[out.triVerts[tri][i]] =
            glm::mix(yellow, blue, glm::smoothstep(0.0f, 0.2f, alpha));
      }
    }
    ExportMesh("smoothCsaszar.glb", out, options);
  }
#endif
}

/**
 * These tests verify the calculation of a manifold's geometric properties.
 */
TEST(Manifold, GetProperties) {
  Manifold cube = Manifold::Cube();
  auto prop = cube.GetProperties();
  EXPECT_FLOAT_EQ(prop.volume, 1.0f);
  EXPECT_FLOAT_EQ(prop.surfaceArea, 6.0f);

  cube = cube.Scale(glm::vec3(-1.0f));
  prop = cube.GetProperties();
  EXPECT_FLOAT_EQ(prop.volume, 1.0f);
  EXPECT_FLOAT_EQ(prop.surfaceArea, 6.0f);
}

TEST(Manifold, Precision) {
  Manifold cube = Manifold::Cube();
  EXPECT_FLOAT_EQ(cube.Precision(), kTolerance);
  cube = cube.Scale({0.1, 1, 10});
  EXPECT_FLOAT_EQ(cube.Precision(), 10 * kTolerance);
  cube = cube.Translate({-100, -10, -1});
  EXPECT_FLOAT_EQ(cube.Precision(), 100 * kTolerance);
}

TEST(Manifold, Precision2) {
  Manifold cube = Manifold::Cube();
  cube = cube.Translate({-0.5, 0, 0}).Scale({2, 1, 1});
  EXPECT_FLOAT_EQ(cube.Precision(), 2 * kTolerance);
}

TEST(Manifold, Precision3) {
  Manifold cylinder = Manifold::Cylinder(1, 1, 1, 1000);
  const auto prop = cylinder.GetProperties();

  MeshGL mesh = cylinder.GetMeshGL();
  mesh.precision = 0.001;
  mesh.faceID.clear();
  Manifold cylinder2(mesh);

  const auto prop2 = cylinder2.GetProperties();
  EXPECT_NEAR(prop.volume, prop2.volume, 0.001);
  EXPECT_NEAR(prop.surfaceArea, prop2.surfaceArea, 0.001);
}

/**
 * Curvature is the inverse of the radius of curvature, and signed such that
 * positive is convex and negative is concave. There are two orthogonal
 * principal curvatures at any point on a manifold, with one maximum and the
 * other minimum. Gaussian curvature is their product, while mean
 * curvature is their sum. Here we check our discrete approximations calculated
 * at each vertex against the constant expected values of spheres of different
 * radii and at different mesh resolutions.
 */
TEST(Manifold, CalculateCurvature) {
  const float precision = 0.015;
  for (int n = 4; n < 100; n *= 2) {
    const int gaussianIdx = 3;
    const int meanIdx = 4;
    Manifold sphere = Manifold::Sphere(1, 64).CalculateCurvature(
        gaussianIdx - 3, meanIdx - 3);
    MeshGL sphereGL = sphere.GetMeshGL();
    ASSERT_EQ(sphereGL.numProp, 5);
    EXPECT_NEAR(GetMinProperty(sphereGL, meanIdx), 2, 2 * precision);
    EXPECT_NEAR(GetMaxProperty(sphereGL, meanIdx), 2, 2 * precision);
    EXPECT_NEAR(GetMinProperty(sphereGL, gaussianIdx), 1, precision);
    EXPECT_NEAR(GetMaxProperty(sphereGL, gaussianIdx), 1, precision);

    sphere = sphere.Scale(glm::vec3(2.0f))
                 .CalculateCurvature(gaussianIdx - 3, meanIdx - 3);
    sphereGL = sphere.GetMeshGL();
    ASSERT_EQ(sphereGL.numProp, 5);
    EXPECT_NEAR(GetMinProperty(sphereGL, meanIdx), 1, precision);
    EXPECT_NEAR(GetMaxProperty(sphereGL, meanIdx), 1, precision);
    EXPECT_NEAR(GetMinProperty(sphereGL, gaussianIdx), 0.25, 0.25 * precision);
    EXPECT_NEAR(GetMaxProperty(sphereGL, gaussianIdx), 0.25, 0.25 * precision);
  }
}

/**
 * Testing more advanced Manifold operations.
 */

TEST(Manifold, Transform) {
  Manifold cube = Manifold::Cube({1, 2, 3});
  Manifold cube2 = cube;
  cube = cube.Rotate(30, 40, 50).Scale({6, 5, 4}).Translate({1, 2, 3});

  glm::mat3 rX(1.0f, 0.0f, 0.0f,          //
               0.0f, cosd(30), sind(30),  //
               0.0f, -sind(30), cosd(30));
  glm::mat3 rY(cosd(40), 0.0f, -sind(40),  //
               0.0f, 1.0f, 0.0f,           //
               sind(40), 0.0f, cosd(40));
  glm::mat3 rZ(cosd(50), sind(50), 0.0f,   //
               -sind(50), cosd(50), 0.0f,  //
               0.0f, 0.0f, 1.0f);
  glm::mat3 s = glm::mat3(1.0f);
  s[0][0] = 6;
  s[1][1] = 5;
  s[2][2] = 4;
  glm::mat4x3 transform = glm::mat4x3(s * rZ * rY * rX);
  transform[3] = glm::vec3(1, 2, 3);
  cube2 = cube2.Transform(transform);

  Identical(cube.GetMesh(), cube2.GetMesh());
}

TEST(Manifold, Slice) {
  Manifold cube = Manifold::Cube();
  CrossSection bottom = cube.Slice();
  CrossSection top = cube.Slice(1);
  EXPECT_EQ(bottom.Area(), 1);
  EXPECT_EQ(top.Area(), 0);
}

TEST(Manifold, MeshRelation) {
  Mesh gyroidMesh = Gyroid();
  MeshGL gyroidMeshGL = WithIndexColors(gyroidMesh);
  Manifold gyroid(gyroidMeshGL);

#ifdef MANIFOLD_EXPORT
  ExportOptions opt;
  opt.mat.roughness = 1;
  opt.mat.colorChannels = glm::ivec4(3, 4, 5, -1);
  if (options.exportModels) ExportMesh("gyroid.glb", gyroid.GetMeshGL(), opt);
#endif

  RelatedGL(gyroid, {gyroidMeshGL});
}

TEST(Manifold, MeshRelationTransform) {
  const Manifold cube = Manifold::Cube();
  const MeshGL cubeGL = cube.GetMeshGL();
  const Manifold turned = cube.Rotate(45, 90);

  RelatedGL(turned, {cubeGL});
}

TEST(Manifold, MeshRelationRefine) {
  const Mesh in = Csaszar();
  MeshGL inGL = WithIndexColors(in);
  Manifold csaszar(inGL);

  RelatedGL(csaszar, {inGL});
  csaszar = csaszar.RefineToLength(1);
  ExpectMeshes(csaszar, {{9019, 18038, 3}});
  RelatedGL(csaszar, {inGL});

#ifdef MANIFOLD_EXPORT
  ExportOptions opt;
  opt.mat.roughness = 1;
  opt.mat.colorChannels = glm::ivec4(3, 4, 5, -1);
  if (options.exportModels) ExportMesh("csaszar.glb", csaszar.GetMeshGL(), opt);
#endif
}

TEST(Manifold, MeshGLRoundTrip) {
  const Manifold cylinder = Manifold::Cylinder(2, 1);
  ASSERT_GE(cylinder.OriginalID(), 0);
  MeshGL inGL = cylinder.GetMeshGL();
  const Manifold cylinder2(inGL);
  const MeshGL outGL = cylinder2.GetMeshGL();

  ASSERT_EQ(inGL.runOriginalID.size(), 1);
  ASSERT_EQ(outGL.runOriginalID.size(), 1);
  ASSERT_EQ(outGL.runOriginalID[0], inGL.runOriginalID[0]);

  RelatedGL(cylinder2, {inGL});
}

void CheckCube(const MeshGL& cubeSTL) {
  Manifold cube(cubeSTL);
  EXPECT_EQ(cube.NumTri(), 12);
  EXPECT_EQ(cube.NumVert(), 8);
  EXPECT_EQ(cube.NumPropVert(), 24);

  auto prop = cube.GetProperties();
  EXPECT_FLOAT_EQ(prop.volume, 1.0f);
  EXPECT_FLOAT_EQ(prop.surfaceArea, 6.0f);
}

TEST(Manifold, Merge) {
  MeshGL cubeSTL = CubeSTL();
  EXPECT_EQ(cubeSTL.NumTri(), 12);
  EXPECT_EQ(cubeSTL.NumVert(), 36);

  Manifold cubeBad(cubeSTL);
  EXPECT_TRUE(cubeBad.IsEmpty());
  EXPECT_EQ(cubeBad.Status(), Manifold::Error::NotManifold);

  EXPECT_TRUE(cubeSTL.Merge());
  CheckCube(cubeSTL);

  EXPECT_FALSE(cubeSTL.Merge());
  EXPECT_EQ(cubeSTL.mergeFromVert.size(), 28);
  cubeSTL.mergeFromVert.resize(14);
  cubeSTL.mergeToVert.resize(14);

  EXPECT_TRUE(cubeSTL.Merge());
  EXPECT_EQ(cubeSTL.mergeFromVert.size(), 28);
  CheckCube(cubeSTL);
}

TEST(Manifold, FaceIDRoundTrip) {
  const Manifold cube = Manifold::Cube();
  ASSERT_GE(cube.OriginalID(), 0);
  MeshGL inGL = cube.GetMeshGL();
  ASSERT_EQ(NumUnique(inGL.faceID), 6);
  inGL.faceID = {0, 1, 2, 3, 4, 5, 6, 7, 8, 9, 10, 11};

  const Manifold cube2(inGL);
  const MeshGL outGL = cube2.GetMeshGL();
  ASSERT_EQ(NumUnique(outGL.faceID), 12);
}

TEST(Manifold, MirrorUnion) {
  auto a = Manifold::Cube({5., 5., 5.}, true);
  auto b = a.Translate({2.5, 2.5, 2.5});
  auto result = a + b + b.Mirror({1, 1, 0});

#ifdef MANIFOLD_EXPORT
  if (options.exportModels)
    ExportMesh("manifold_mirror_union.glb", result.GetMesh(), {});
#endif

  auto vol_a = a.GetProperties().volume;
  EXPECT_FLOAT_EQ(vol_a * 2.75, result.GetProperties().volume);
  EXPECT_TRUE(a.Mirror(glm::vec3(0)).IsEmpty());
}

TEST(Manifold, MirrorUnion2) {
  auto a = Manifold::Cube();
  auto result = Manifold::Compose({a.Mirror({1, 0, 0})});
  EXPECT_TRUE(result.MatchesTriNormals());
}

TEST(Manifold, Invalid) {
  auto invalid = Manifold::Error::InvalidConstruction;
  auto circ = CrossSection::Circle(10.);
  auto empty_circ = CrossSection::Circle(-2.);
  auto empty_sq = CrossSection::Square(glm::vec2(0.0f));

  EXPECT_EQ(Manifold::Sphere(0).Status(), invalid);
  EXPECT_EQ(Manifold::Cylinder(0, 5).Status(), invalid);
  EXPECT_EQ(Manifold::Cylinder(2, -5).Status(), invalid);
  EXPECT_EQ(Manifold::Cube(glm::vec3(0.0f)).Status(), invalid);
  EXPECT_EQ(Manifold::Cube({-1, 1, 1}).Status(), invalid);
  EXPECT_EQ(Manifold::Extrude(circ, 0.).Status(), invalid);
  EXPECT_EQ(Manifold::Extrude(empty_circ, 10.).Status(), invalid);
  EXPECT_EQ(Manifold::Revolve(empty_sq).Status(), invalid);
}

TEST(Manifold, MultiCompose) {
  auto part = Manifold::Compose({Manifold::Cube({10, 10, 10})});
  auto finalAssembly =
      Manifold::Compose({part, part.Translate({0, 10, 0}),
                         part.Mirror({1, 0, 0}).Translate({10, 0, 0}),
                         part.Mirror({1, 0, 0}).Translate({10, 10, 0})});
  EXPECT_FLOAT_EQ(finalAssembly.GetProperties().volume, 4000);
}

TEST(Manifold, MergeDegenerates) {
  MeshGL cube = Manifold::Cube(glm::vec3(1), true).GetMeshGL();
  MeshGL squash;
  squash.vertProperties = cube.vertProperties;
  squash.triVerts = cube.triVerts;
  // Move one vert to the position of its neighbor and remove one triangle
  // linking them to break the manifold.
  squash.vertProperties[squash.vertProperties.size() - 1] *= -1;
  squash.triVerts.resize(squash.triVerts.size() - 3);
  // Rotate the degenerate triangle to the middle to catch more problems.
  std::rotate(squash.triVerts.begin(), squash.triVerts.begin() + 3 * 5,
              squash.triVerts.end());
  // Merge should remove the now duplicate vertex.
  EXPECT_TRUE(squash.Merge());
  // Manifold should remove the triangle with two references to the same vert.
  Manifold squashed = Manifold(squash);
  EXPECT_FALSE(squashed.IsEmpty());
  EXPECT_EQ(squashed.Status(), Manifold::Error::NoError);
}

TEST(Manifold, PinchedVert) {
  Mesh shape;
  shape.vertPos = {{0, 0, 0},         //
                   {1, 1, 0},         //
                   {1, -1, 0},        //
                   {-0.00001, 0, 0},  //
                   {-1, -1, -0},      //
                   {-1, 1, 0},        //
                   {0, 0, 2},         //
                   {0, 0, -2}};
  shape.triVerts = {{0, 2, 6},  //
                    {2, 1, 6},  //
                    {1, 0, 6},  //
                    {4, 3, 6},  //
                    {3, 5, 6},  //
                    {5, 4, 6},  //
                    {2, 0, 4},  //
                    {0, 3, 4},  //
                    {3, 0, 1},  //
                    {3, 1, 5},  //
                    {7, 2, 4},  //
                    {7, 4, 5},  //
                    {7, 5, 1},  //
                    {7, 1, 2}};
  Manifold touch(shape);
  EXPECT_FALSE(touch.IsEmpty());
  EXPECT_EQ(touch.Status(), Manifold::Error::NoError);
  EXPECT_EQ(touch.Genus(), 0);
}

TEST(Manifold, TictacHull) {
  const float tictacRad = 100;
  const float tictacHeight = 500;
  const int tictacSeg = 1000;
  const float tictacMid = tictacHeight - 2 * tictacRad;
  const auto sphere = Manifold::Sphere(tictacRad, tictacSeg);
  const std::vector<Manifold> spheres{sphere,
                                      sphere.Translate({0, 0, tictacMid})};
  const auto tictac = Manifold::Hull(spheres);

#ifdef MANIFOLD_EXPORT
  if (options.exportModels) {
    ExportMesh("tictac_hull.glb", tictac.GetMesh(), {});
  }
#endif

  EXPECT_EQ(sphere.NumVert() + tictacSeg, tictac.NumVert());
}

TEST(Manifold, HollowHull) {
  auto sphere = Manifold::Sphere(100, 360);
  auto hollow = sphere - sphere.Scale({0.8, 0.8, 0.8});
  const float sphere_vol = sphere.GetProperties().volume;
  EXPECT_FLOAT_EQ(hollow.Hull().GetProperties().volume, sphere_vol);
}

TEST(Manifold, CubeHull) {
  std::vector<glm::vec3> cubePts = {
      {0, 0, 0},       {1, 0, 0},   {0, 1, 0},      {0, 0, 1},  // corners
      {1, 1, 0},       {0, 1, 1},   {1, 0, 1},      {1, 1, 1},  // corners
      {0.5, 0.5, 0.5}, {0.5, 0, 0}, {0.5, 0.7, 0.2}  // internal points
  };
  auto cube = Manifold::Hull(cubePts);
  EXPECT_FLOAT_EQ(cube.GetProperties().volume, 1);
}

TEST(Manifold, EmptyHull) {
  const std::vector<glm::vec3> tooFew{{0, 0, 0}, {1, 0, 0}, {0, 1, 0}};
  EXPECT_TRUE(Manifold::Hull(tooFew).IsEmpty());

  const std::vector<glm::vec3> coplanar{
      {0, 0, 0}, {1, 0, 0}, {0, 1, 0}, {1, 1, 0}};
  EXPECT_TRUE(Manifold::Hull(coplanar).IsEmpty());
}

<<<<<<< HEAD
TEST(Manifold, VHACDHULL) {
  const float tictacRad = 100;
  const float tictacHeight = 500;
  const int tictacSeg = 100;
  const float tictacMid = tictacHeight - 2 * tictacRad;
  const auto sphere = Manifold::Sphere(tictacRad, tictacSeg);
  const std::vector<Manifold> spheres{sphere,
                                      sphere.Translate({0, 0, tictacMid})};
  const auto tictac = Manifold::Hull2(spheres);

#ifdef MANIFOLD_EXPORT
  if (options.exportModels) {
    ExportMesh("tictac_hull2.glb", tictac.GetMesh(), {});
  }
#endif

  EXPECT_EQ(sphere.NumVert() + tictacSeg, tictac.NumVert());
}

TEST(Manifold, HollowHull2) {
  auto sphere = Manifold::Sphere(100, 360);
  auto hollow = sphere - sphere.Scale({0.8, 0.8, 0.8});
  const float sphere_vol = sphere.GetProperties().volume;
  EXPECT_FLOAT_EQ(hollow.Hull2().GetProperties().volume, sphere_vol);
}

TEST(Manifold, CubeHull2) {
  std::vector<glm::vec3> cubePts = {
      {0, 0, 0},       {1, 0, 0},   {0, 1, 0},      {0, 0, 1},  // corners
      {1, 1, 0},       {0, 1, 1},   {1, 0, 1},      {1, 1, 1},  // corners
      {0.5, 0.5, 0.5}, {0.5, 0, 0}, {0.5, 0.7, 0.2}  // internal points
  };
  auto cube = Manifold::Hull2(cubePts);
  EXPECT_FLOAT_EQ(cube.GetProperties().volume, 1);
}

TEST(Manifold, EmptyHull2) {
  const std::vector<glm::vec3> tooFew{{0, 0, 0}, {1, 0, 0}, {0, 1, 0}};
  EXPECT_TRUE(Manifold::Hull2(tooFew).IsEmpty());

  const std::vector<glm::vec3> coplanar{
      {0, 0, 0}, {1, 0, 0}, {0, 1, 0}, {1, 1, 0}};
  EXPECT_TRUE(Manifold::Hull2(coplanar).IsEmpty());
}

TEST(Manifold, QUICKHULL2) {
  const float tictacRad = 100;
  const float tictacHeight = 500;
  const int tictacSeg = 50;
  const float tictacMid = tictacHeight - 2 * tictacRad;
  const auto sphere = Manifold::Sphere(tictacRad, tictacSeg);
  const std::vector<Manifold> spheres{sphere,
                                      sphere.Translate({0, 0, tictacMid})};
  const auto tictac = Manifold::Hull3(spheres);

#ifdef MANIFOLD_EXPORT
  if (options.exportModels) {
    ExportMesh("tictac_hull3.glb", tictac.GetMesh(), {});
  }
#endif

  EXPECT_NEAR(sphere.NumVert() + tictacSeg, tictac.NumVert(), 3);
}

// TEST(Manifold, HollowHull3) {
//   auto sphere = Manifold::Sphere(100, 100);
//   auto hollow = sphere - sphere.Scale({0.8, 0.8, 0.8});
//   const float sphere_vol = sphere.GetProperties().volume;
//   EXPECT_FLOAT_EQ(hollow.Hull3().GetProperties().volume, sphere_vol);
// }

// TEST(Manifold, CubeHull3) {
//   std::vector<glm::vec3> cubePts = {
//       {0, 0, 0},       {1, 0, 0},   {0, 1, 0},      {0, 0, 1},  // corners
//       {1, 1, 0},       {0, 1, 1},   {1, 0, 1},      {1, 1, 1},  // corners
//       {0.5, 0.5, 0.5}, {0.5, 0, 0}, {0.5, 0.7, 0.2}  // internal points
//   };
//   auto cube = Manifold::Hull3(cubePts);
//   EXPECT_FLOAT_EQ(cube.GetProperties().volume, 1);
// }

// TEST(Manifold, EmptyHull3) {
//   const std::vector<glm::vec3> tooFew{{0, 0, 0}, {1, 0, 0}, {0, 1, 0}};
//   EXPECT_TRUE(Manifold::Hull3(tooFew).IsEmpty());

//   const std::vector<glm::vec3> coplanar{
//       {0, 0, 0}, {1, 0, 0}, {0, 1, 0}, {1, 1, 0}};
//   EXPECT_TRUE(Manifold::Hull3(coplanar).IsEmpty());
// }
=======
TEST(Manifold, MinGapCubeCube) {
  auto a = Manifold::Cube();
  auto b = Manifold::Cube().Translate({2, 2, 0});

  float distance = a.MinGap(b, 1.5f);

  EXPECT_FLOAT_EQ(distance, sqrt(2));
}

TEST(Manifold, MinGapCubeCube2) {
  auto a = Manifold::Cube();
  auto b = Manifold::Cube().Translate({3, 3, 0});

  float distance = a.MinGap(b, 3);

  EXPECT_FLOAT_EQ(distance, sqrt(2) * 2);
}

TEST(Manifold, MinGapCubeSphereOverlapping) {
  auto a = Manifold::Cube();
  auto b = Manifold::Sphere(1);

  float distance = a.MinGap(b, 0.1f);

  EXPECT_FLOAT_EQ(distance, 0);
}

TEST(Manifold, MinGapSphereSphere) {
  auto a = Manifold::Sphere(1);
  auto b = Manifold::Sphere(1).Translate({2, 2, 0});

  float distance = a.MinGap(b, 0.85f);

  EXPECT_FLOAT_EQ(distance, 2 * sqrt(2) - 2);
}

TEST(Manifold, MinGapSphereSphereOutOfBounds) {
  auto a = Manifold::Sphere(1);
  auto b = Manifold::Sphere(1).Translate({2, 2, 0});

  float distance = a.MinGap(b, 0.8f);

  EXPECT_FLOAT_EQ(distance, 0.8f);
}

TEST(Manifold, MinGapClosestPointOnEdge) {
  auto a = Manifold::Cube({1, 1, 1}, true).Rotate(0, 0, 45);
  auto b =
      Manifold::Cube({1, 1, 1}, true).Rotate(0, 45, 0).Translate({2, 0, 0});

  float distance = a.MinGap(b, 0.7f);

  EXPECT_FLOAT_EQ(distance, 2 - sqrt(2));
}

TEST(Manifold, MinGapClosestPointOnTriangleFace) {
  auto a = Manifold::Cube();
  auto b = Manifold::Cube().Scale({10, 10, 10}).Translate({2, -5, -1});

  float distance = a.MinGap(b, 1.1f);

  EXPECT_FLOAT_EQ(distance, 1);
}

TEST(Manifold, MingapAfterTransformations) {
  auto a = Manifold::Sphere(1, 512).Rotate(30, 30, 30);
  auto b =
      Manifold::Sphere(1, 512).Scale({3, 1, 1}).Rotate(0, 90, 45).Translate(
          {3, 0, 0});

  float distance = a.MinGap(b, 1.1f);

  ASSERT_NEAR(distance, 1, 0.001f);
}

TEST(Manifold, MingapStretchyBracelet) {
  auto a = StretchyBracelet();
  auto b = StretchyBracelet().Translate({0, 0, 20});

  float distance = a.MinGap(b, 10);

  ASSERT_NEAR(distance, 5, 0.001f);
}

TEST(Manifold, MinGapAfterTransformationsOutOfBounds) {
  auto a = Manifold::Sphere(1, 512).Rotate(30, 30, 30);
  auto b =
      Manifold::Sphere(1, 512).Scale({3, 1, 1}).Rotate(0, 90, 45).Translate(
          {3, 0, 0});

  float distance = a.MinGap(b, 0.95f);

  ASSERT_NEAR(distance, 0.95f, 0.001f);
}
TEST(Manifold, TriangleDistanceClosestPointsOnVertices) {
  std::array<glm::vec3, 3> p = {glm::vec3{-1, 0, 0}, glm::vec3{1, 0, 0},
                                glm::vec3{0, 1, 0}};

  std::array<glm::vec3, 3> q = {glm::vec3{2, 0, 0}, glm::vec3{4, 0, 0},
                                glm::vec3{3, 1, 0}};

  float distance = DistanceTriangleTriangleSquared(p, q);

  EXPECT_FLOAT_EQ(distance, 1);
}

TEST(Manifold, TriangleDistanceClosestPointOnEdge) {
  std::array<glm::vec3, 3> p = {glm::vec3{-1, 0, 0}, glm::vec3{1, 0, 0},
                                glm::vec3{0, 1, 0}};

  std::array<glm::vec3, 3> q = {glm::vec3{-1, 2, 0}, glm::vec3{1, 2, 0},
                                glm::vec3{0, 3, 0}};

  float distance = DistanceTriangleTriangleSquared(p, q);

  EXPECT_FLOAT_EQ(distance, 1);
}

TEST(Manifold, TriangleDistanceClosestPointOnEdge2) {
  std::array<glm::vec3, 3> p = {glm::vec3{-1, 0, 0}, glm::vec3{1, 0, 0},
                                glm::vec3{0, 1, 0}};

  std::array<glm::vec3, 3> q = {glm::vec3{1, 1, 0}, glm::vec3{3, 1, 0},
                                glm::vec3{2, 2, 0}};

  float distance = DistanceTriangleTriangleSquared(p, q);

  EXPECT_FLOAT_EQ(distance, 0.5f);
}

TEST(Manifold, TriangleDistanceClosestPointOnFace) {
  std::array<glm::vec3, 3> p = {glm::vec3{-1, 0, 0}, glm::vec3{1, 0, 0},
                                glm::vec3{0, 1, 0}};

  std::array<glm::vec3, 3> q = {glm::vec3{-1, 2, -0.5f}, glm::vec3{1, 2, -0.5f},
                                glm::vec3{0, 2, 1.5f}};

  float distance = DistanceTriangleTriangleSquared(p, q);

  EXPECT_FLOAT_EQ(distance, 1);
}

TEST(Manifold, TriangleDistanceOverlapping) {
  std::array<glm::vec3, 3> p = {glm::vec3{-1, 0, 0}, glm::vec3{1, 0, 0},
                                glm::vec3{0, 1, 0}};

  std::array<glm::vec3, 3> q = {glm::vec3{-1, 0, 0}, glm::vec3{1, 0.5f, 0},
                                glm::vec3{0, 1, 0}};

  float distance = DistanceTriangleTriangleSquared(p, q);

  EXPECT_FLOAT_EQ(distance, 0);
}
>>>>>>> 3258152e
<|MERGE_RESOLUTION|>--- conflicted
+++ resolved
@@ -852,7 +852,6 @@
   EXPECT_TRUE(Manifold::Hull(coplanar).IsEmpty());
 }
 
-<<<<<<< HEAD
 TEST(Manifold, VHACDHULL) {
   const float tictacRad = 100;
   const float tictacHeight = 500;
@@ -942,7 +941,7 @@
 //       {0, 0, 0}, {1, 0, 0}, {0, 1, 0}, {1, 1, 0}};
 //   EXPECT_TRUE(Manifold::Hull3(coplanar).IsEmpty());
 // }
-=======
+
 TEST(Manifold, MinGapCubeCube) {
   auto a = Manifold::Cube();
   auto b = Manifold::Cube().Translate({2, 2, 0});
@@ -1096,4 +1095,3 @@
 
   EXPECT_FLOAT_EQ(distance, 0);
 }
->>>>>>> 3258152e
